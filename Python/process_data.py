import numpy as np
import time
import datetime
from datetime import timedelta

def ThresholdDetect(data, times, SAMPLE_RATE, threshold):
    maxPeak = np.max(data)
    maxPeakIndex = np.argmax(data)

    if maxPeak < threshold:
        return None
    else:
        seconds = maxPeakIndex / SAMPLE_RATE
<<<<<<< HEAD
        print('!!!!!!HERE: ', seconds)
=======
        #print("!!!!! HERE ", seconds)
>>>>>>> 25020cff
        maxPeakTime = times[0] + timedelta(microseconds=int(seconds * 1e6))      # convert seconds to microseconds
        return [maxPeakTime], [maxPeak], maxPeakIndex, maxPeakIndex                  # format return values to be same as SegmentPulses

def SegmentPulses(data, times, SAMPLE_RATE, threshold, saveSegment):
    dataAbs = data.astype('float64')**2
    dataAbs = np.sqrt(dataAbs)
    print("dataAbs Size ", len(dataAbs))
    
    ### average data
    pulseFilter = np.ones(256) / 256
    filteredSignal = np.convolve(dataAbs, pulseFilter, mode='valid')
    #filteredSignal = np.convolve(dataAbs, pulseFilter, mode='same')
    
    print("dataAbs ", dataAbs[:20])
    print("filter: ", pulseFilter[:10])
    print("filtered signal: ",len(filteredSignal), filteredSignal[:20])    
    print("end of filtered signal: ", filteredSignal[-4:])    
    ### remove low amplitude values
    
    filteredSignal[filteredSignal < threshold] = 0
    
    ### create a mask to segment click regions
    filt = np.ones(256)
    #output = np.convolve(filteredSignal,filt, mode = 'same')
    output = np.convolve(filteredSignal,filt)
    print('###################### WHERE: ',np.where(output > 0)[0])
    output[output > 0] = 1
    
    ### find index of click regions (click start: 0 -> 1, click end 1 -> 0) and split around these values
    diff = np.diff(output)
    output = np.where(diff != 0)[0]
    
    nonZeroMaskRegions = np.split(filteredSignal, output)
    nonZeroRegions = np.split(data, output)
    print("OUTPUT: ", output)
   
    if len(nonZeroRegions) > 1:
        output = np.where(diff != 0)[0]
        output = np.insert(output, 0, 0)
        clickTimes = []
        clickAmplitudes = []
        clickStartPoints = []
        clickEndPoints = []
        for index in range(len(output)-1):
            startPoint = output[index]
            endPoint = output[index+1]
            regionMask = filteredSignal[startPoint:endPoint]
            if regionMask.any():
                regionData = data[startPoint:endPoint]
                seconds = (output[index] + np.argmax(regionData)) / SAMPLE_RATE
                clickTime = times[0] + timedelta(microseconds=int(seconds * 1e6))  # convert seconds to microseconds
                peakAmp = np.max(regionData)
                
                clickTimes.append(clickTime)
                clickAmplitudes.append(peakAmp)
                clickStartPoints.append(startPoint)
                clickEndPoints.append(endPoint)

                if saveSegment: # save segmented pulse to file
                    timestampString = clickTime.strftime("%Y-%m-%d %H:%M:%S.%f")
                    np.savez("Segmented_pulses/" + timestampString + ".npz", regionData=regionData, clickTime=timestampString)

        #WritePulses(clickTimes, clickAmplitudes, 'INDEX_clicks.txt')
        return clickTimes, clickAmplitudes, clickStartPoints, clickEndPoints
    else:
        return None
   
def PreprocessSegment1550(data, NUM_CHAN, SAMPS_PER_CHANNEL):#, times, outputFile):
    ch1 = data[0::NUM_CHAN] # get first channel data by getting every NUM_CHANth element starting with the first
    ch2 = data[1::NUM_CHAN]
    ch3 = data[2::NUM_CHAN]
    ch4 = data[3::NUM_CHAN]
    
    return ch1, ch2, ch3, ch4


def PreprocessSegment1240(data, NUM_PACKS_DETECT, NUM_CHAN, SAMPS_PER_CHANNEL):#, times, outputFile):
    
    data = data.reshape(NUM_PACKS_DETECT, NUM_CHAN, SAMPS_PER_CHANNEL)  # Split the flattened array into original components
    data = np.hstack(data)
    
    ch1 = data[0]
    ch2 = data[1]
    ch3 = data[2]
    ch4 = data[3]
    
    return ch1, ch2, ch3, ch4

def WritePulseAmplitudes(times, amplitudes, outputFile):
    """
    Write pulse peak time and amplitude to a file.

    Returns:
        None
    """
    # Open the file in write mode and write each row from 'clicks' to the file
    with open(outputFile, 'a') as file:
        for index in range(len(times)):
            file.write(f"{times[index]}, {amplitudes[index]}\n")<|MERGE_RESOLUTION|>--- conflicted
+++ resolved
@@ -11,11 +11,6 @@
         return None
     else:
         seconds = maxPeakIndex / SAMPLE_RATE
-<<<<<<< HEAD
-        print('!!!!!!HERE: ', seconds)
-=======
-        #print("!!!!! HERE ", seconds)
->>>>>>> 25020cff
         maxPeakTime = times[0] + timedelta(microseconds=int(seconds * 1e6))      # convert seconds to microseconds
         return [maxPeakTime], [maxPeak], maxPeakIndex, maxPeakIndex                  # format return values to be same as SegmentPulses
 
