--- conflicted
+++ resolved
@@ -5,7 +5,6 @@
 # Set the C++ standard
 set(CMAKE_CXX_STANDARD 20)
 
-add_subdirectory(${PROJECT_SOURCE_DIR}/src)
 set(TEST_ON_RASPBERRY_PI_ZERO FALSE)
 
 # Add a check for empty CMAKE_SYSTEM_NAME
@@ -14,20 +13,15 @@
 endif()
 message(STATUS "CMAKE_SYSTEM_NAME: ${CMAKE_SYSTEM_NAME}")
 
-<<<<<<< HEAD
-=======
 # GLOBAL VARIABLES FOR SETTINGS
 set(ENABLE_TEST FALSE)
 set(ENABLE_AUTO_TEST FALSE)
 set(ENABLE_BENCHMARK FALSE)
->>>>>>> 2cb1e10a
 # Check for a build type
 if(NOT CMAKE_BUILD_TYPE)
     set(CMAKE_BUILD_TYPE Release)
 endif()
 
-<<<<<<< HEAD
-=======
 # SET THIRD PARTY LIBRARIES AND INCLUDE DIRECTORIES
 set(THIRD_PARTY_LIBRARIES)
 set(THIRD_PARTY_INCLUDE_DIRS)
@@ -102,7 +96,6 @@
 endif()
 
 # Set compiler flags based on OS
->>>>>>> 2cb1e10a
 # Check for OS
 if (${CMAKE_SYSTEM_NAME} MATCHES "Darwin")
     set(MACOSX TRUE)
@@ -131,19 +124,6 @@
 endif()
 
 if(MACOSX)
-<<<<<<< HEAD
-    set(CMAKE_CXX_FLAGS "${CMAKE_CXX_FLAGS} -mcpu=apple-m1 -Og")
-    add_subdirectory(${PROJECT_SOURCE_DIR}/tests)
-elseif(UBUNTU)
-    set(CMAKE_CXX_FLAGS "${CMAKE_CXX_FLAGS} -march=native -Og")
-    #add_subdirectory(${PROJECT_SOURCE_DIR}/tests)
-elseif(RASPBERRY_PI_4)
-    set(CMAKE_CXX_FLAGS "${CMAKE_CXX_FLAGS} -mcpu=native -Og")
-    add_subdirectory(${PROJECT_SOURCE_DIR}/tests)
-elseif(RASPBERRY_PI_ZERO)
-    #set(CMAKE_CXX_FLAGS "${CMAKE_CXX_FLAGS} -mcpu=cortex-a53 -O3 -flto=auto")
-    set(CMAKE_CXX_FLAGS "${CMAKE_CXX_FLAGS} -mcpu=native -Og")
-=======
     set(CMAKE_CXX_FLAGS "${CMAKE_CXX_FLAGS} -mcpu=apple-m1")
     set(ENABLE_TEST TRUE)
     set(ENABLE_BENCHMARK TRUE)
@@ -158,15 +138,11 @@
 elseif(RASPBERRY_PI_ZERO)
     #set(CMAKE_CXX_FLAGS "${CMAKE_CXX_FLAGS} -mcpu=cortex-a53 -O3 -flto=auto")
     set(CMAKE_CXX_FLAGS "${CMAKE_CXX_FLAGS} -mcpu=native")
->>>>>>> 2cb1e10a
     if(TEST_ON_RASPBERRY_PI_ZERO)
         set(ENABLE_TEST TRUE)
     endif ()
     set(ENABLE_BENCHMARK TRUE)
 else()
-<<<<<<< HEAD
-    set(CMAKE_CXX_FLAGS "${CMAKE_CXX_FLAGS} -mcpu=native -Ogbu")
-=======
     set(CMAKE_CXX_FLAGS "${CMAKE_CXX_FLAGS} -mcpu=native")
     set(ENABLE_TEST TRUE)
     set(ENABLE_BENCHMARK TRUE)
@@ -214,7 +190,6 @@
     set(INSTALL_GTEST ON CACHE BOOL "" FORCE)
     # current googletest version is on release-1.10.0
     add_subdirectory(${PROJECT_SOURCE_DIR}/libs/googletest)
->>>>>>> 2cb1e10a
     add_subdirectory(${PROJECT_SOURCE_DIR}/tests)
 endif()
 #set(ENABLE_BENCHMARK FALSE)
@@ -261,59 +236,7 @@
     )
 endif ()
 
-if(CMAKE_BUILD_TYPE STREQUAL "Debug")
-    message(STATUS "Building tests in Debug mode.")
-
-    # the following line sets a variable `DEBUG` that
-    # can be accessed in all cpp files in the project
-    target_compile_definitions(HarpListen PRIVATE DEBUG)
-    target_compile_definitions(UnitTests PRIVATE DEBUG)
-
-    # Set the output directory for the executable
-    set_property(TARGET HarpListen PROPERTY OUTPUT_NAME HarpListenDebug)
-    set_target_properties(HarpListen PROPERTIES
-            RUNTIME_OUTPUT_DIRECTORY ${PROJECT_SOURCE_DIR}/debug
-    )
-    set_property(TARGET UnitTests PROPERTY OUTPUT_NAME UnitTestsDebug)
-    set_target_properties(UnitTests PROPERTIES
-            RUNTIME_OUTPUT_DIRECTORY ${PROJECT_SOURCE_DIR}/debug
-    )
-    add_compile_options(-g -Wall -Wextra -fsanitize=address -fno-omit-frame-pointer)
-else ()
-    message(STATUS "Building tests in Release mode.")
-    # Set the output directory for the executable
-    set_target_properties(HarpListen PROPERTIES
-            RUNTIME_OUTPUT_DIRECTORY ${PROJECT_SOURCE_DIR}/bin
-    )
-
-    # Enable Optimization flags
-    add_compile_options(-O3 -flto=auto)
-    # Vectorization
-    if(CMAKE_CXX_COMPILER_ID MATCHES "GNU" OR CMAKE_CXX_COMPILER_ID MATCHES "Clang")
-        if(CMAKE_SYSTEM_PROCESSOR MATCHES "arm|aarch64")
-            message(STATUS "ARM processor does not support AVX vectorization.")
-            if(MACOSX)
-                message(STATUS "Apple M-series chip detected")
-                add_compile_options(-march=arm64)
-                # add_compile_options(--fast-math) # may mess up the results
-            else ()
-                message(STATUS "Non-M-series ARM chip detected: enabling neon vectorization")
-                add_compile_options(-mfpu=neon)
-            endif ()
-
-        else()
-            message(STATUS "x86 chip detected: enabling AVX vectorization.")
-            add_compile_options(-mavx -mavx2 -mfma -O3)
-        endif()
-    elseif(CMAKE_CXX_COMPILER_ID MATCHES "MSVC")
-        add_compile_options(/arch:AVX2 /O2)
-    endif()
-endif ()
-
 # Print the compile flags
-<<<<<<< HEAD
-message(STATUS "CMAKE_CXX_FLAGS: ${CMAKE_CXX_FLAGS}")
-=======
 get_target_property(target_options HarpListen COMPILE_OPTIONS)
 message(STATUS "Compile options for HarpListen: ${target_options}")
 
@@ -325,5 +248,4 @@
 if(ENABLE_BENCHMARK)
     get_target_property(target_options Benchmark COMPILE_OPTIONS)
     message(STATUS "Compile options for Benchmark: ${target_options}")
-endif ()
->>>>>>> 2cb1e10a
+endif ()