/*

DESCRIPTION:
@file main.cpp
 @brief A program for receiving and processing UDP packets in real-time.
 
 This program sets up a UDP listener to receive packets from a specified IP address and port.
 The received packets are stored in a shared buffer and then processed to extract and analyze data.
 The program uses two threads to handle the data receiving and processing tasks concurrently.
 
 Key components:
 - **UDP Listener**: Listens for incoming UDP packets, stores the received data in a buffer, 
   and prints statistics about the received packets.
 - **Data Processor**: Retrieves data from the buffer, processes the data by applying filters 
   and performing analysis to detect and estimate specific signal characteristics.
 - **Session and Experiment Classes**: Manage session-specific and experiment-specific details,
   including configuration settings, data buffers, and synchronization mechanisms.
 - **Multi-threading**: Uses separate threads for listening to UDP packets and processing data,
   ensuring efficient and real-time handling of incoming data.
 
 The program is designed to handle configuration settings dynamically based on specified 
 firmware versions, adjust processing parameters accordingly, and log processed data to an output file.
 In case of errors, the program attempts to restart the listener and processing threads to maintain 
 continuous operation.
 
 @note This program requires the Armadillo and SigPack libraries for matrix operations and signal processing.
       It also uses FFTW for fast Fourier transforms and includes error handling to manage runtime exceptions.



EXAMPLE RUN:

Execute (datalogger simulator):
./listen_* 192.168.7.2 1045 1240 2500

Execute (datalogger):
./listen_* 192.168.100.220 50000 1240 2500


RESOURCES:
    debugging (core dump): https://www.youtube.com/watch?v=3T3ZDquDDVg&t=190s
    download armadillo manually: https://www.uio.no/studier/emner/matnat/fys/FYS4411/v13/guides/installing-armadillo/
*/

#include <cstddef>
#include <iostream>
#include <cstring>
#include <cstdio>
#include <ostream>
#include <string>
#include <fstream>
#include <mutex>
#include <thread>
#include <vector>
#include <chrono>
#include <atomic>
#include <stdexcept>
#include <arpa/inet.h>
#include <netinet/in.h>
#include <sys/socket.h>
#include <unistd.h>
#include <iomanip> //put_time
#include <ctime>
#include <cstdint>
//#include <armadillo> not needed if <sigpack.h> is used

#include <sigpack.h>
#include <fftw/fftw.h>
#include <eigen3/Eigen/Dense>
#include <eigen3/Eigen/Core>

#include <liquid/liquid.h>

#include "process_data.h"
#include "TDOA_estimation.h"
#include "utils.h"
#include "custom_types.h"
#include "filters.h"

using std::cout;
using std::cin;
using std::endl;
using std::string;
using std::cerr;
using std::vector;
using namespace std::chrono_literals;


// Global variables (used for manual testing and logging to console)
int packetCounter = 0;
int detectionCounter = 0;
bool test = true;

void UdpListener(Session& sess, unsigned int PACKET_SIZE) {
    /**
     * @brief Listens for UDP packets and processes them, storing data in a buffer.
     * 
     * This function continuously listens for incoming UDP packets on a specified socket.
     * It receives data and stores the received data into a buffer (sess.dataBuffer). 
     * Statistics about the received packets are printed to the console.
     * 
     * @param exp Reference to an Experiment object, which contains configuration details like PACKET_SIZE.
     * @param sess Reference to a Session object, which contains session-specific details and state, such as the datagram socket and buffers.
     * 
     * @throws std::runtime_error if there is an error in receiving data from the socket.
     */

    try {
        struct sockaddr_in addr;
        socklen_t addrLength = sizeof(addr);
        int bytesReceived;
        const int printInterval = 500;
        const int receiveSize = PACKET_SIZE + 1;              // + 1 to detect if more data than expected is being received
        size_t queueSize;
        auto startPacketTime = std::chrono::steady_clock::now();
        auto endPacketTime = startPacketTime;
        std::chrono::duration<double> durationPacketTime;     // stores the average amount of time (seconds) between successive UDP packets, averaged over 'printInterval' packets
        //auto durationPacketTime = std::chrono::duration_cast<std::chrono::microseconds>(endPacketTime - startPacketTime);  
        vector<uint8_t> dataBytes(receiveSize);
        
        while (!sess.errorOccurred) {
            
            bytesReceived = recvfrom(sess.datagramSocket, dataBytes.data(), receiveSize, 0, (struct sockaddr*)&addr, &addrLength);
            
            if (bytesReceived == -1)
                throw std::runtime_error( "Error in recvfrom: bytesReceived is -1");
            
            dataBytes.resize(bytesReceived);         // Adjust size based on actual bytes received
            
            sess.dataBufferLock.lock();              // give this thread exclusive rights to modify the shared dataBytes variable
            sess.dataBuffer.push(dataBytes);
            queueSize = sess.dataBuffer.size();
            sess.dataBufferLock.unlock();            // relinquish exclusive rights  
            
            packetCounter += 1;
            if (packetCounter % printInterval == 0) {
                endPacketTime = std::chrono::steady_clock::now();
                durationPacketTime = endPacketTime - startPacketTime;
                cout << "Num packets received is " <<  packetCounter << " " << durationPacketTime.count() / printInterval  << " " << queueSize << " " << packetCounter - queueSize << " " << detectionCounter << endl;
                startPacketTime = std::chrono::steady_clock::now();
            }

<<<<<<< HEAD
            if (queueSize > 1000) // check if buffer has grown to an unacceptable size 
                throw std::runtime_error("Buffer overflowing");
=======
            if (queueSize > 1000) { // check if buffer has grown to an unacceptable size 
                cout << "Buffer overflowing!! \n";
                throw std::runtime_error("Buffer overflowing \n");
            }
>>>>>>> f52366ce
                
        }
    } catch (const std::exception& e ) {
        cerr << "Error occured in UDP Listener Thread: " << endl;
        cerr << e.what() << endl;
        sess.errorOccurred = true;
    }
}

void DataProcessor(Session& sess, Experiment& exp) {
    /**
     * @brief Processes data segments from a shared buffer, performs filtering and analysis.
     *
     * This function continuously processes data segments retrieved from a shared buffer (`dataBuffer`).
     * It extracts timestamps and sample values, applies necessary adjustments and filters, and stores
     * the processed data into a segment (`dataSegment`). The processed data is then further analyzed
     * to detect pulses, apply filters, and estimate time differences and directions of arrival.
     *
     * @param exp Reference to an Experiment object containing configuration details like data segment length,
     *            number of channels, filter weights, and other processing parameters.
     * @param sess Reference to a Session object containing session-specific details and state, such as the 
     *             data buffer, segment buffer, and various locks for synchronization.
     * 
     * @throws std::runtime_error if there is an error in processing data, such as incorrect packet sizes
     *                            or unexpected time increments.
     */

    try {
        int channelSize = exp.DATA_SEGMENT_LENGTH / exp.NUM_CHAN; // the number of samples per channel within a dataSegment
        
        // declare FFT object
        sp::FFTW fftw(channelSize, FFTW_ESTIMATE); // no 0 padding is currently being used
        
        // Read filter weights from file 
        arma::Col<double> filterWeights = ReadFIRFilterFile(exp.filterWeights);
        

        // Define FIR filter using the liquid library 
        //firfilt_rrrf q = firfilt_rrrf_create(h,h.n_elem);// create filter object
        
        
        // Define IIR filter using SigPack library
        /*
        sp::IIR_filt<double, double, double> iir_filt;
        arma::Col<double> b_iir = {0.49580191, -1.9260157, 2.8613285, -1.9260157, 0.49580191};
        arma::Col<double> a_iir = {1.0, -2.53934052, 2.67821627, -1.31270499, 0.26392123};
        iir_filt.set_coeffs(b_iir,a_iir);
        */

        // Define FIR filter using SigPack library
        sp::FIR_filt<double, double, double> firFilter;
        firFilter.set_coeffs(filterWeights);
        
        // Declare time checking variables
        bool previousTimeSet = false;
        auto previousTime = std::chrono::time_point<std::chrono::system_clock>::min();
        //auto previousTime = std::chrono::system_clock::time_point::min();
        //std::chrono::microseconds previousTime;
        
        // pre-allocate memory for vectors
        sess.dataSegment.reserve(exp.DATA_SEGMENT_LENGTH);
        sess.dataTimes.reserve(exp.NUM_PACKS_DETECT);
        
        // Initialize armadillo containers to be used for storing channel data
        arma::Col<double> ch1(channelSize);
        arma::Col<double> ch2(channelSize);
        arma::Col<double> ch3(channelSize);
        arma::Col<double> ch4(channelSize);
        arma::Mat<arma::cx_double> savedFFTs(channelSize, exp.NUM_CHAN); // save the FFT transformed channels
       
        // Container for pulling bytes from buffer (dataBuffer)
        vector<uint8_t> dataBytes;
        
        
        while (!sess.errorOccurred) {
            
            sess.dataTimes.clear();
            sess.dataSegment.clear();
            sess.dataBytesSaved.clear();

            while (sess.dataSegment.size() < exp.DATA_SEGMENT_LENGTH) {
                
                auto startLoop = std::chrono::steady_clock::now();
                
                sess.dataBufferLock.lock();   // give this thread exclusive rights to modify the shared dataBytes variable
                size_t queueSize = sess.dataBuffer.size();
                if (queueSize < 1) {
                    sess.dataBufferLock.unlock();
                    //cout << "Sleeping: " << endl;
                    std::this_thread::sleep_for(200ms);
                    continue;
                }
                else {
                    dataBytes = sess.dataBuffer.front();
                    sess.dataBuffer.pop();
                    sess.dataBufferLock.unlock();
                }

                sess.dataBytesSaved.push_back(dataBytes); // save bytes in case they need to be saved to a file in case of error
                
                if (dataBytes.size() != exp.PACKET_SIZE) {
                    cout << "PACKET_SIZE: " << exp.PACKET_SIZE << " dataBytes size: " << dataBytes.size() << endl;
                    throw std::runtime_error("Error: incorrect number of bytes in packet");
                }
                
                std::tm timeStruct{};                                     // Initialize a std::tm structure to hold the date and time components
                timeStruct.tm_year = (int)dataBytes[0] + 2000 - 1900;     // Offset for year since 2000.. tm_year is years since 1900 
                timeStruct.tm_mon = (int)dataBytes[1] - 1;                // Months are 0-indexed
                timeStruct.tm_mday = (int)dataBytes[2];
                timeStruct.tm_hour = (int)dataBytes[3];
                timeStruct.tm_min = (int)dataBytes[4];
                timeStruct.tm_sec = (int)dataBytes[5];

                // Calculate microseconds from the given bytes by shifting and combining them
                int64_t microSec = (static_cast<int64_t>(dataBytes[6]) << 24) +
                         (static_cast<int64_t>(dataBytes[7]) << 16) +
                         (static_cast<int64_t>(dataBytes[8]) << 8) +
                         static_cast<int64_t>(dataBytes[9]);
                                
                
                // Use std::mktime to convert std::tm to std::time_t
                std::time_t timeResult = std::mktime(&timeStruct);

                // Check if mktime failed
                if (timeResult == std::time_t(-1)) {
                    throw std::runtime_error("Error: failure in mktime");
                }

                auto currentTime = std::chrono::system_clock::from_time_t(timeResult);  // convert std::time_t to std::chrono::system_clock::time_point
                currentTime += std::chrono::microseconds(microSec);

                // Calculate the elapsed time in microseconds since the previous time point
                auto elapsedTime = std::chrono::duration_cast<std::chrono::microseconds>(currentTime - previousTime).count();
                //std::chrono::microseconds elapsedTimeTest = currentTime - previousTime;

                //cout << "Time comparison: " << elapsedTime << " " << elapsedTimeTest.count() << endl;

                // Check if the previous time was set and if the elapsed time is not equal to the expected increment
                if (previousTimeSet && (elapsedTime != exp.MICRO_INCR)){
                    cerr << "Error: Time not incremented by " <<  exp.MICRO_INCR << " " << elapsedTime << endl;
                    throw std::runtime_error("Error: Time not incremented by MICRO_INCR");
                }

                // Convert byte data to doubles
                auto startCDTime = std::chrono::steady_clock::now();
                ConvertData(sess.dataSegment, dataBytes, exp.DATA_SIZE, exp.HEAD_SIZE); // bytes data is decoded and appended to sess.dataSegment
                auto endCDTime = std::chrono::steady_clock::now();
                auto durationCD = endCDTime - startCDTime;
                
                sess.dataTimes.push_back(currentTime);
                
                previousTime = currentTime;
                previousTimeSet = true;
                
                if ((exp.detectionOutputFile).empty()){
                    string feature = "detection";
                    InitiateOutputFile(exp.detectionOutputFile, timeStruct, microSec, feature);
                    feature = "tdoa";
                    InitiateOutputFile(exp.tdoaOutputFile, timeStruct, microSec, feature);
                    feature = "doa";
                    InitiateOutputFile(exp.doaOutputFile, timeStruct, microSec, feature);
                }

                auto endLoop = std::chrono::steady_clock::now();
                auto durationLoop = endLoop - startLoop;
                //cout << "Loop duration: " << durationLoop.count() << endl;
            }

            /*
             *   Exited inner loop - dataSegment has been filled to 'DATA_SEGMENT_LENGTH' length
             *   now apply energy detector. 
             */
            
            exp.ProcessFncPtr(sess.dataSegment, ch1, ch2, ch3, ch4, exp.NUM_CHAN);
            
            DetectionResult detResult = ThresholdDetect(ch1, sess.dataTimes, exp.energyDetThresh, exp.SAMPLE_RATE);

            if (detResult.maxPeakIndex < 0){  // if no pulse was detected (maxPeakIndex remains -1) stop processing
                continue;                  // get next dataSegment; return to loop
            }
            
            /*
             *  Pulse detected. Now process the channels filtering, TDOA & DOA estimation.
             */
            
            detectionCounter++;

            //auto beforeFilter = std::chrono::steady_clock::now();
            FilterWithFIR(ch1, ch2, ch3, ch4, firFilter);
            //FilterWithLiquidFIR(ch1,ch2,ch3,ch4, fir_filt);
            //FilterWithIIR(ch1,ch2,ch3,ch4, iir_filt);
            //auto afterFilter = std::chrono::steady_clock::now();
            //std::chrono::duration<double> durationFilter = afterFilter - beforeFilter;
            //cout << "C FIR Filter: " << durationFilter.count() << endl;
            
            auto beforeGCC = std::chrono::steady_clock::now();
            
            // Perform FFT using SigPack's FFTW object
            savedFFTs.col(0) = fftw.fft(ch1);
            savedFFTs.col(1) = fftw.fft(ch2);
            savedFFTs.col(2) = fftw.fft(ch3);
            savedFFTs.col(3) = fftw.fft(ch4);
            
            arma::Col<double> resultMatrix = GCC_PHAT(savedFFTs, exp.interp, fftw, channelSize, exp.NUM_CHAN, exp.SAMPLE_RATE);
            //Eigen::MatrixXd resultMatrix = GCC_PHAT_Eigen(dataE, exp.interp); // need to create dataE matrix 
            auto afterGCC = std::chrono::steady_clock::now();
            std::chrono::duration<double> durationGCC = afterGCC - beforeGCC;
            //cout << "C GCC: " << durationGCC.count() << endl;
            //cout << resultMatrix.t() << endl;

            arma::Col<double> DOAs = DOA_EstimateVerticalArray(resultMatrix, exp.speedOfSound, exp.chanSpacing);
            
            WritePulseAmplitudes(detResult.peakAmplitude, detResult.peakTimes, exp.detectionOutputFile);
            WriteArray(resultMatrix, detResult.peakTimes, exp.tdoaOutputFile);
            WriteArray(DOAs, detResult.peakTimes, exp.doaOutputFile);

            //cout << DOAs.t() << endl;
            //auto endAll = std::chrono::steady_clock::now();
            //std::chrono::duration<double> durationFilter = endAll - beforeGCC;
            //cout << "Duration Filter: " << durationFilter.count() << endl;

        }
    } 
    catch (const GCC_Value_Error& e) {
        cerr << e.what() << endl;
        try {
           WriteDataToCerr(sess.dataTimes,sess.dataSegment, sess.dataBytesSaved);
        }
        catch (...) {
            cerr << "failed to write errored data to cerr" << endl;
        }
        sess.errorOccurred = true;
    }
    catch (const std::ios_base::failure& e) {
        std::stringstream msg; // compose message to dispatch
        msg << e.what() << endl;
        cerr << msg.str();
        std::exit(EXIT_FAILURE);
    }
    catch (const std::exception& e ) {
        cerr << "Error occured in data processor thread: " << endl;
        cerr << e.what() << endl;
        try {
           WriteDataToCerr(sess.dataTimes,sess.dataSegment, sess.dataBytesSaved);
        }
        catch (...) {
            cerr << "failed to write errored data to cerr" << endl;
        }
        sess.errorOccurred = true;
    }
}


int main(int argc, char *argv[]) {
    arma::arma_version ver;
    cout << "ARMA version: "<< ver.as_string() << endl;
    
    // Declare a listening 'Session'
    Session sess;
    Experiment exp;
    
    sess.UDP_IP = argv[1];                                         // IP address of data logger or simulator
    if (sess.UDP_IP == "self") {
        sess.UDP_IP = "127.0.0.1";
    }
    cout << "IP " << sess.UDP_IP << endl;
    sess.UDP_PORT = std::stoi(argv[2]);

    int firmwareVersion = std::stoi(argv[3]);
    exp.energyDetThresh = std::stod(argv[4]);


    cout << "Listening to IP address " << sess.UDP_IP.c_str() << " and port " << sess.UDP_PORT << endl;

    //import variables according to firmware version specified
    cout << "Firmware version: " << firmwareVersion << endl;
    if (firmwareVersion == 1550) {
        const string path = "config_files/1550_config.txt";
<<<<<<< HEAD
        if (ProcessFile(exp, path))
=======
        if (ProcessFile(exp, path)) {
            cout  << "Error: Unable to open config file: " << path  << endl;
>>>>>>> f52366ce
            return EXIT_FAILURE;
        exp.ProcessFncPtr = ProcessSegmentInterleaved;
    }
    else if (firmwareVersion == 1240) {
        const string path = "config_files/1240_config.txt";
<<<<<<< HEAD
        if (ProcessFile(exp, path))
=======
        if (ProcessFile(exp, path)) {
            cout  << "Error: Unable to open config file: " << path  << endl;
>>>>>>> f52366ce
            return EXIT_FAILURE;
        exp.ProcessFncPtr = ProcessSegmentInterleaved;
    }
    else {
        cerr << "ERROR: Unknown firmware version" << endl;
        return EXIT_FAILURE;
    }
    
    exp.NUM_PACKS_DETECT = (int)(exp.TIME_WINDOW * 100000 / exp.SAMPS_PER_CHANNEL);
    exp.DATA_SEGMENT_LENGTH = exp.NUM_PACKS_DETECT * exp.SAMPS_PER_CHANNEL * exp.NUM_CHAN; 

    cout << "HEAD_SIZE: "              << exp.HEAD_SIZE               << endl; 
    cout << "SAMPS_PER_CHAN: "         << exp.SAMPS_PER_CHANNEL       << endl;
    cout << "BYTES_PER_SAMP: "         << exp.BYTES_PER_SAMP          << endl;
    cout << "Bytes per packet:       " << exp.REQUIRED_BYTES         << endl;
    cout << "Time between packets:   " << exp.MICRO_INCR             << endl;
    cout << "Number of channels:     " << exp.NUM_CHAN               << endl;
    cout << "Data bytes per channel: " << exp.DATA_BYTES_PER_CHANNEL << endl;
    cout << "Detecting over a time window of " << exp.TIME_WINDOW << " seconds, using " << exp.NUM_PACKS_DETECT <<  " packets" << endl;

    // Define a vector of 3 elements
    Eigen::Vector3d v;
    // Initialize the vector with values
    v << 1, 2, 3;
    // Print the vector
    std::cout << "Eigen vector: " << v.transpose() << std::endl;
    

    while (true) {
        
        RestartListener(sess);
        
        std::thread listenerThread(UdpListener, std::ref(sess), exp.PACKET_SIZE);
        std::thread processorThread(DataProcessor, std::ref(sess), std::ref(exp));

        listenerThread.join();
        processorThread.join();
       
        if (sess.errorOccurred) {
            cout << "Restarting threads..." << endl;
        }
        else {
            cout << "Unknown problem occurred" << endl;
        }
        sess.errorOccurred = false;
    }
}<|MERGE_RESOLUTION|>--- conflicted
+++ resolved
@@ -140,15 +140,9 @@
                 startPacketTime = std::chrono::steady_clock::now();
             }
 
-<<<<<<< HEAD
             if (queueSize > 1000) // check if buffer has grown to an unacceptable size 
+                cout << "Buffer overflowing!! \n";
                 throw std::runtime_error("Buffer overflowing");
-=======
-            if (queueSize > 1000) { // check if buffer has grown to an unacceptable size 
-                cout << "Buffer overflowing!! \n";
-                throw std::runtime_error("Buffer overflowing \n");
-            }
->>>>>>> f52366ce
                 
         }
     } catch (const std::exception& e ) {
@@ -389,8 +383,14 @@
         std::exit(EXIT_FAILURE);
     }
     catch (const std::exception& e ) {
-        cerr << "Error occured in data processor thread: " << endl;
-        cerr << e.what() << endl;
+        cerr << "Error occured in data processor thread: \n";
+
+        
+        std::stringstream msg; // compose message to dispatch
+        msg << e.what() << endl;
+        cerr << msg.str();
+
+
         try {
            WriteDataToCerr(sess.dataTimes,sess.dataSegment, sess.dataBytesSaved);
         }
@@ -427,23 +427,15 @@
     cout << "Firmware version: " << firmwareVersion << endl;
     if (firmwareVersion == 1550) {
         const string path = "config_files/1550_config.txt";
-<<<<<<< HEAD
-        if (ProcessFile(exp, path))
-=======
         if (ProcessFile(exp, path)) {
             cout  << "Error: Unable to open config file: " << path  << endl;
->>>>>>> f52366ce
             return EXIT_FAILURE;
         exp.ProcessFncPtr = ProcessSegmentInterleaved;
     }
     else if (firmwareVersion == 1240) {
         const string path = "config_files/1240_config.txt";
-<<<<<<< HEAD
-        if (ProcessFile(exp, path))
-=======
         if (ProcessFile(exp, path)) {
             cout  << "Error: Unable to open config file: " << path  << endl;
->>>>>>> f52366ce
             return EXIT_FAILURE;
         exp.ProcessFncPtr = ProcessSegmentInterleaved;
     }
