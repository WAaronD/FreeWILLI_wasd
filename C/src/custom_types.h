--- conflicted
+++ resolved
@@ -1,20 +1,6 @@
 #pragma once
 
-<<<<<<< HEAD
-#include <string>
-#include <vector>
-#include <queue>
-#include <chrono>
-#include <mutex>
-#include <atomic>
-#include <arpa/inet.h>
-#include <netinet/in.h>
-#include <sys/socket.h>
-#include <eigen3/Eigen/Dense>
-#include <fftw3.h>
-=======
 #include "pch.h"
->>>>>>> ceeb7801
 
 using std::vector;
 using std::string;
